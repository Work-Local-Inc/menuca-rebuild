--- conflicted
+++ resolved
@@ -95,20 +95,12 @@
           {/* Enhanced badges on image */}
           <div className="absolute top-3 left-3 flex flex-wrap gap-1">
             {isFeatured && (
-<<<<<<< HEAD
               <Badge className={badgeStyles.featured}>
-=======
-              <Badge className="bg-purple-600 text-white text-xs font-bold px-2 py-1 shadow-lg">
->>>>>>> 3414a104
                 ⭐ Featured
               </Badge>
             )}
             {rankingBadge && (
-<<<<<<< HEAD
               <Badge className={badgeStyles.ranking}>
-=======
-              <Badge className="bg-orange-600 text-white text-xs font-bold px-2 py-1 shadow-lg">
->>>>>>> 3414a104
                 {rankingBadge}
               </Badge>
             )}
@@ -131,21 +123,10 @@
           </div>
           
           {/* Availability status */}
-<<<<<<< HEAD
           {availabilityStyle && (
             <div className="absolute top-3 right-3">
               <Badge className={availabilityStyle.className}>
                 {availabilityStyle.text}
-=======
-          {availability !== 'open' && (
-            <div className="absolute top-3 right-3">
-              <Badge className={`text-xs font-bold px-2 py-1 shadow-lg ${
-                availability === 'closing_soon' 
-                  ? 'bg-yellow-500 text-white' 
-                  : 'bg-red-600 text-white'
-              }`}>
-                {availability === 'closing_soon' ? 'Closing Soon' : 'Closed'}
->>>>>>> 3414a104
               </Badge>
             </div>
           )}
@@ -202,11 +183,7 @@
           </div>
           
           {/* Promotion banner */}
-<<<<<<< HEAD
           {promoText && availability === 'open' && (
-=======
-          {promoText && (
->>>>>>> 3414a104
             <div className="bg-green-50 border border-green-200 rounded-md px-2 py-1 mb-3">
               <span className="text-xs font-medium text-green-700">{promoText}</span>
             </div>
