import React, { useState, useEffect, useRef } from 'react';
import { useRouter } from 'next/router';
import Head from 'next/head';
import { Card, CardContent, CardHeader, CardTitle } from '@/components/ui/card';
import { Button } from '@/components/ui/button';
import { Input } from '@/components/ui/input';
import { Badge } from '@/components/ui/badge';
import { TempNavigation } from '@/components/TempNavigation';
import { StripeProvider } from '@/components/providers/StripeProvider';
import { PaymentForm } from '@/components/payment/PaymentForm';
import { ArrowLeft, CreditCard, MapPin, Phone, User, Clock } from 'lucide-react';

// TypeScript declaration for Canada Post Address Complete
declare global {
  interface Window {
    pca: any;
  }
}

interface CartItem {
  menuItem: {
    id: string;
    name: string;
    description?: string;
    price: number;
    preparation_time: number;
    allergens: string[];
  };
  quantity: number;
}

interface CustomerInfo {
  name: string;
  phone: string;
  email: string;
  address: {
    street: string;
    city: string;
    province: string;
    postalCode: string;
  };
  deliveryInstructions: string;
}

export default function CheckoutPage() {
  const router = useRouter();
  const { restaurantId } = router.query;
  
  const [cart, setCart] = useState<CartItem[]>([]);
  const [customerInfo, setCustomerInfo] = useState<CustomerInfo>({
    name: '',
    phone: '',
    email: '',
    address: {
      street: '',
      city: '',
      province: '',
      postalCode: ''
    },
    deliveryInstructions: ''
  });
  const [isSubmitting, setIsSubmitting] = useState(false);
<<<<<<< HEAD
  const [paymentStep, setPaymentStep] = useState<'info' | 'payment'>('info');
  const [clientSecret, setClientSecret] = useState<string | null>(null);
=======
  const [addressApiError, setAddressApiError] = useState<string | null>(null);
>>>>>>> aa82828e
  const addressInputRef = useRef<HTMLInputElement>(null);

  useEffect(() => {
    if (typeof window === 'undefined') return; // Ensure localStorage is only accessed on client-side

    // Get cart data from sessionStorage (passed from menu page)
    const cartData = sessionStorage.getItem('checkout_cart');
    const restaurantIdFromSession = sessionStorage.getItem('checkout_restaurant');
    
    if (cartData && restaurantIdFromSession) {
      setCart(JSON.parse(cartData));
      if (!restaurantId) {
        router.replace(`/checkout?restaurantId=${restaurantIdFromSession}`);
      }
    } else {
      // No cart data, redirect back to ordering
      alert('No items in cart. Redirecting to menu...');
      router.push('/order');
    }
  }, [router, restaurantId]);

  // Initialize Canada Post Address Complete
  useEffect(() => {
    if (typeof window === 'undefined') return;
    
    const initializeAddressComplete = () => {
      if (window.pca && addressInputRef.current) {
        try {
          const apiKey = process.env.NEXT_PUBLIC_CANADA_POST_API_KEY;
          
          if (!apiKey) {
            console.warn('Canada Post API key not configured');
            setAddressApiError('Address suggestions temporarily unavailable. Please enter your address manually.');
            return;
          }
          
          const options = {
            key: apiKey,
            container: addressInputRef.current,
            countries: {
              codesList: 'CAN'
            },
            style: {
              cssClass: 'border border-gray-300 rounded-md px-3 py-2 w-full focus:outline-none focus:ring-2 focus:ring-blue-500'
            }
          };

          const control = new window.pca.Address(options);
          
          // Success callback - address selected
          control.listen('populate', (address: any) => {
            console.log('Canada Post address selected:', address);
            setAddressApiError(null); // Clear any previous errors
            setCustomerInfo(prev => ({
              ...prev,
              address: {
                street: `${address.Line1}${address.Line2 ? ', ' + address.Line2 : ''}`,
                city: address.City,
                province: address.ProvinceCode || address.Province,
                postalCode: address.PostalCode
              }
            }));
          });

          // Error handling
          control.listen('error', (error: any) => {
            console.error('Canada Post API error:', error);
            setAddressApiError('Address suggestions temporarily unavailable. Please enter your address manually.');
          });

          console.log('Canada Post Address Complete initialized successfully');
          
        } catch (error) {
          console.error('Failed to initialize Canada Post Address Complete:', error);
          setAddressApiError('Address suggestions temporarily unavailable. Please enter your address manually.');
        }
      } else {
        setAddressApiError('Address suggestions temporarily unavailable. Please enter your address manually.');
      }
    };

    // Wait for the script to load
    if (window.pca) {
      initializeAddressComplete();
    } else {
      window.addEventListener('pcaLoad', initializeAddressComplete);
      return () => window.removeEventListener('pcaLoad', initializeAddressComplete);
    }
  }, []);

  const formatCurrency = (amount: number) => {
    return new Intl.NumberFormat('en-CA', {
      style: 'currency',
      currency: 'CAD'
    }).format(amount);
  };

  const getCartTotal = (): number => {
    return cart.reduce((total, cartItem) => {
      return total + (cartItem.menuItem.price * cartItem.quantity);
    }, 0);
  };

  const getTotalPrepTime = (): number => {
    return Math.max(...cart.map(item => item.menuItem.preparation_time));
  };

  const handleInputChange = (field: string, value: string) => {
    if (field.includes('.')) {
      const [parent, child] = field.split('.');
      setCustomerInfo(prev => ({
        ...prev,
        [parent]: {
          ...prev[parent as keyof CustomerInfo],
          [child]: value
        }
      }));
    } else {
      setCustomerInfo(prev => ({
        ...prev,
        [field]: value
      }));
    }
  };

  const handleInfoSubmit = async (e: React.FormEvent) => {
    e.preventDefault();
    setIsSubmitting(true);

    try {
      // Calculate total in cents for Stripe
      const totalAmount = Math.round((getCartTotal() + (getCartTotal() * 0.13) + 2.99) * 100);

      // Create payment intent with backend API
      const response = await fetch('/api/payments/intents', {
        method: 'POST',
        headers: {
          'Content-Type': 'application/json',
          // TODO: Add proper JWT authentication header
        },
        body: JSON.stringify({
          amount: totalAmount,
          currency: 'cad',
          orderId: `ORD-${Date.now()}`,
          metadata: {
            restaurantId: restaurantId as string,
            customerName: customerInfo.name,
            customerEmail: customerInfo.email,
          },
        }),
      });

      if (!response.ok) {
        throw new Error('Failed to create payment intent');
      }

      const { data } = await response.json();
      setClientSecret(data.client_secret);
      setPaymentStep('payment');
      
    } catch (error) {
      console.error('Error creating payment intent:', error);
      alert('Error preparing payment. Please try again.');
    } finally {
      setIsSubmitting(false);
    }
  };

  const handlePaymentSuccess = async (paymentIntentId: string) => {
    try {
      // Generate order ID
      const orderId = `ORD-${Date.now()}`;
      
      // Create order object with payment info
      const order = {
        id: orderId,
        restaurantId: restaurantId,
        customer: customerInfo,
        items: cart,
        subtotal: getCartTotal(),
        tax: getCartTotal() * 0.13,
        deliveryFee: 2.99,
        total: getCartTotal() + (getCartTotal() * 0.13) + 2.99,
        status: 'paid',
        paymentIntentId: paymentIntentId,
        estimatedPrepTime: getTotalPrepTime(),
        createdAt: new Date().toISOString(),
        updatedAt: new Date().toISOString()
      };

      // Store order (will be replaced with backend API later)
      const existingOrders = JSON.parse(localStorage.getItem(`orders_${restaurantId}`) || '[]');
      existingOrders.push(order);
      localStorage.setItem(`orders_${restaurantId}`, JSON.stringify(existingOrders));

      // Clear cart
      sessionStorage.removeItem('checkout_cart');
      sessionStorage.removeItem('checkout_restaurant');

      // Redirect to confirmation
      router.push(`/order-confirmation?orderId=${orderId}&restaurantId=${restaurantId}`);
      
    } catch (error) {
      console.error('Error processing successful payment:', error);
      alert('Payment succeeded but there was an error processing your order. Please contact support.');
    }
  };

  const handlePaymentError = (error: string) => {
    alert(`Payment failed: ${error}`);
  };

  if (cart.length === 0) {
    return (
      <div className="min-h-screen bg-gray-50 p-6">
        <TempNavigation />
        <div className="max-w-md mx-auto text-center py-16">
          <h2 className="text-xl font-semibold mb-4">Loading cart...</h2>
        </div>
      </div>
    );
  }

  return (
    <>
      <Head>
        <title>Checkout - MenuCA</title>
        <script 
          src="https://ws1.postescanada-canadapost.ca/AddressComplete/Interactive/Find/v2.10/js/addresscomplete-2.10.min.js"
          onLoad={() => {
            if (typeof window !== 'undefined') {
              window.dispatchEvent(new Event('pcaLoad'));
            }
          }}
        />
      </Head>
      
      <StripeProvider clientSecret={clientSecret || undefined}>
        <div className="min-h-screen bg-gray-50">
          <div className="max-w-4xl mx-auto p-6">
        <TempNavigation />
        
        {/* Header */}
        <div className="flex items-center gap-4 mb-6">
          <Button
            variant="outline"
            onClick={() => router.back()}
            className="flex items-center gap-2"
          >
            <ArrowLeft className="h-4 w-4" />
            Back to Menu
          </Button>
          <h1 className="text-2xl font-bold">Checkout</h1>
        </div>

        <div className="grid md:grid-cols-2 gap-6">
          {/* Order Summary */}
          <Card>
            <CardHeader>
              <CardTitle className="flex items-center gap-2">
                🛒 Order Summary
              </CardTitle>
            </CardHeader>
            <CardContent className="space-y-4">
              {cart.map((cartItem, index) => (
                <div key={index} className="flex justify-between items-start p-3 bg-gray-50 rounded">
                  <div className="flex-1">
                    <h4 className="font-medium">{cartItem.menuItem.name}</h4>
                    {cartItem.menuItem.description && (
                      <p className="text-sm text-gray-600">{cartItem.menuItem.description}</p>
                    )}
                    <div className="flex items-center gap-2 mt-1">
                      <span className="text-sm text-gray-500">Qty: {cartItem.quantity}</span>
                      <span className="text-sm text-gray-500">•</span>
                      <span className="text-sm text-gray-500">{cartItem.menuItem.preparation_time} min</span>
                    </div>
                    {cartItem.menuItem.allergens.length > 0 && (
                      <p className="text-xs text-orange-600 mt-1">
                        Contains: {cartItem.menuItem.allergens.join(', ')}
                      </p>
                    )}
                  </div>
                  <div className="text-right">
                    <p className="font-medium">{formatCurrency(cartItem.menuItem.price * cartItem.quantity)}</p>
                    <p className="text-sm text-gray-500">{formatCurrency(cartItem.menuItem.price)} each</p>
                  </div>
                </div>
              ))}

              <div className="border-t pt-4 space-y-2">
                <div className="flex justify-between">
                  <span>Subtotal</span>
                  <span>{formatCurrency(getCartTotal())}</span>
                </div>
                <div className="flex justify-between">
                  <span>HST (13%)</span>
                  <span>{formatCurrency(getCartTotal() * 0.13)}</span>
                </div>
                <div className="flex justify-between">
                  <span>Delivery Fee</span>
                  <span>{formatCurrency(2.99)}</span>
                </div>
                <div className="flex justify-between font-bold text-lg border-t pt-2">
                  <span>Total</span>
                  <span>{formatCurrency(getCartTotal() + (getCartTotal() * 0.13) + 2.99)}</span>
                </div>
              </div>

              <div className="bg-blue-50 p-3 rounded flex items-center gap-2">
                <Clock className="h-4 w-4 text-blue-600" />
                <span className="text-sm text-blue-800">
                  Estimated prep time: {getTotalPrepTime()} minutes
                </span>
              </div>
            </CardContent>
          </Card>

          {/* Conditional Rendering: Customer Information Form or Payment Form */}
          {paymentStep === 'info' ? (
            <Card>
              <CardHeader>
                <CardTitle className="flex items-center gap-2">
                  <User className="h-4 w-4" />
                  Delivery Information
                </CardTitle>
              </CardHeader>
              <CardContent>
                <form onSubmit={handleInfoSubmit} className="space-y-4">
                  <div className="grid md:grid-cols-2 gap-4">
                    <div>
                      <label className="block text-sm font-medium mb-2">Full Name</label>
                      <Input
                        value={customerInfo.name}
                        onChange={(e) => handleInputChange('name', e.target.value)}
                        required
                        placeholder="John Smith"
                      />
                    </div>
                    <div>
                      <label className="block text-sm font-medium mb-2">Phone Number</label>
                      <Input
                        type="tel"
                        value={customerInfo.phone}
                        onChange={(e) => handleInputChange('phone', e.target.value)}
                        required
                        placeholder="(416) 555-0123"
                      />
                    </div>
                  </div>

                  <div>
                    <label className="block text-sm font-medium mb-2">Email Address</label>
                    <Input
                      type="email"
                      value={customerInfo.email}
                      onChange={(e) => handleInputChange('email', e.target.value)}
                      required
                      placeholder="john@example.ca"
                    />
                  </div>
<<<<<<< HEAD
=======
                </div>

                <div>
                  <label className="block text-sm font-medium mb-2">Email Address</label>
                  <Input
                    type="email"
                    value={customerInfo.email}
                    onChange={(e) => handleInputChange('email', e.target.value)}
                    required
                    placeholder="john@example.ca"
                  />
                </div>

                <div>
                  <label className="block text-sm font-medium mb-2">Street Address</label>
                  <Input
                    ref={addressInputRef}
                    value={customerInfo.address.street}
                    onChange={(e) => handleInputChange('address.street', e.target.value)}
                    required
                    placeholder={addressApiError ? "Enter your address manually" : "Start typing your address for suggestions..."}
                    className={addressApiError ? "border-yellow-300" : ""}
                  />
                  {addressApiError ? (
                    <p className="text-xs text-yellow-600 mt-1 flex items-center gap-1">
                      ⚠️ {addressApiError}
                    </p>
                  ) : (
                    <p className="text-xs text-gray-500 mt-1">
                      🍁 Start typing for Canada Post address suggestions
                    </p>
                  )}
                </div>
>>>>>>> aa82828e

                  <div>
                    <label className="block text-sm font-medium mb-2">Street Address</label>
                    <Input
                      ref={addressInputRef}
                      value={customerInfo.address.street}
                      onChange={(e) => handleInputChange('address.street', e.target.value)}
                      required
                      placeholder="Start typing your address for suggestions..."
                    />
                    <p className="text-xs text-gray-500 mt-1">
                      🍁 Start typing for Canada Post address suggestions
                    </p>
                  </div>

                  <div className="grid md:grid-cols-3 gap-4">
                    <div>
                      <label className="block text-sm font-medium mb-2">City</label>
                      <Input
                        value={customerInfo.address.city}
                        onChange={(e) => handleInputChange('address.city', e.target.value)}
                        required
                        placeholder="Toronto"
                      />
                    </div>
                    <div>
                      <label className="block text-sm font-medium mb-2">Province</label>
                      <Input
                        value={customerInfo.address.province}
                        onChange={(e) => handleInputChange('address.province', e.target.value)}
                        required
                        placeholder="ON"
                      />
                    </div>
                    <div>
                      <label className="block text-sm font-medium mb-2">Postal Code</label>
                      <Input
                        value={customerInfo.address.postalCode}
                        onChange={(e) => handleInputChange('address.postalCode', e.target.value)}
                        required
                        placeholder="M5V 3A8"
                      />
                    </div>
                  </div>

                  <div>
                    <label className="block text-sm font-medium mb-2">Delivery Instructions (Optional)</label>
                    <Input
                      value={customerInfo.deliveryInstructions}
                      onChange={(e) => handleInputChange('deliveryInstructions', e.target.value)}
                      placeholder="Buzzer #123, leave with concierge, etc."
                    />
                  </div>

                  <Button
                    type="submit"
                    className="w-full h-12 text-lg"
                    disabled={isSubmitting}
                  >
                    {isSubmitting ? (
                      'Processing Payment Intent...'
                    ) : (
                      <>
                        <CreditCard className="h-5 w-5 mr-2" />
                        Continue to Payment - {formatCurrency(getCartTotal() + (getCartTotal() * 0.13) + 2.99)}
                      </>
                    )}
                  </Button>
                </form>
              </CardContent>
            </Card>
          ) : (
            <PaymentForm
              amount={getCartTotal() + (getCartTotal() * 0.13) + 2.99}
              onSuccess={handlePaymentSuccess}
              onError={handlePaymentError}
              customerInfo={customerInfo}
            />
          )}
        </div>
        </div>
        </div>
      </StripeProvider>
    </>
  );
}<|MERGE_RESOLUTION|>--- conflicted
+++ resolved
@@ -60,12 +60,9 @@
     deliveryInstructions: ''
   });
   const [isSubmitting, setIsSubmitting] = useState(false);
-<<<<<<< HEAD
   const [paymentStep, setPaymentStep] = useState<'info' | 'payment'>('info');
   const [clientSecret, setClientSecret] = useState<string | null>(null);
-=======
   const [addressApiError, setAddressApiError] = useState<string | null>(null);
->>>>>>> aa82828e
   const addressInputRef = useRef<HTMLInputElement>(null);
 
   useEffect(() => {
@@ -426,42 +423,6 @@
                       placeholder="john@example.ca"
                     />
                   </div>
-<<<<<<< HEAD
-=======
-                </div>
-
-                <div>
-                  <label className="block text-sm font-medium mb-2">Email Address</label>
-                  <Input
-                    type="email"
-                    value={customerInfo.email}
-                    onChange={(e) => handleInputChange('email', e.target.value)}
-                    required
-                    placeholder="john@example.ca"
-                  />
-                </div>
-
-                <div>
-                  <label className="block text-sm font-medium mb-2">Street Address</label>
-                  <Input
-                    ref={addressInputRef}
-                    value={customerInfo.address.street}
-                    onChange={(e) => handleInputChange('address.street', e.target.value)}
-                    required
-                    placeholder={addressApiError ? "Enter your address manually" : "Start typing your address for suggestions..."}
-                    className={addressApiError ? "border-yellow-300" : ""}
-                  />
-                  {addressApiError ? (
-                    <p className="text-xs text-yellow-600 mt-1 flex items-center gap-1">
-                      ⚠️ {addressApiError}
-                    </p>
-                  ) : (
-                    <p className="text-xs text-gray-500 mt-1">
-                      🍁 Start typing for Canada Post address suggestions
-                    </p>
-                  )}
-                </div>
->>>>>>> aa82828e
 
                   <div>
                     <label className="block text-sm font-medium mb-2">Street Address</label>
@@ -475,6 +436,57 @@
                     <p className="text-xs text-gray-500 mt-1">
                       🍁 Start typing for Canada Post address suggestions
                     </p>
+                  </div>
+
+                  <div className="grid md:grid-cols-3 gap-4">
+                    <div>
+                      <label className="block text-sm font-medium mb-2">City</label>
+                      <Input
+                        value={customerInfo.address.city}
+                        onChange={(e) => handleInputChange('address.city', e.target.value)}
+                        required
+                        placeholder="Toronto"
+                      />
+                    </div>
+                    <div>
+                      <label className="block text-sm font-medium mb-2">Province</label>
+                      <Input
+                        value={customerInfo.address.province}
+                        onChange={(e) => handleInputChange('address.province', e.target.value)}
+                        required
+                        placeholder="ON"
+                      />
+                    </div>
+                    <div>
+                      <label className="block text-sm font-medium mb-2">Postal Code</label>
+                      <Input
+                        value={customerInfo.address.postalCode}
+                        onChange={(e) => handleInputChange('address.postalCode', e.target.value)}
+                        required
+                        placeholder="M5V 3A8"
+                      />
+                    </div>
+                  </div>
+
+                  <div>
+                    <label className="block text-sm font-medium mb-2">Street Address</label>
+                    <Input
+                      ref={addressInputRef}
+                      value={customerInfo.address.street}
+                      onChange={(e) => handleInputChange('address.street', e.target.value)}
+                      required
+                      placeholder={addressApiError ? "Enter your address manually" : "Start typing your address for suggestions..."}
+                      className={addressApiError ? "border-yellow-300" : ""}
+                    />
+                    {addressApiError ? (
+                      <p className="text-xs text-yellow-600 mt-1 flex items-center gap-1">
+                        ⚠️ {addressApiError}
+                      </p>
+                    ) : (
+                      <p className="text-xs text-gray-500 mt-1">
+                        🍁 Start typing for Canada Post address suggestions
+                      </p>
+                    )}
                   </div>
 
                   <div className="grid md:grid-cols-3 gap-4">
